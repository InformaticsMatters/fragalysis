import argparse
import os

from rdkit import Chem

from frag.network.models import NodeHolder, Attr
from frag.utils.network_utils import build_network, write_data
from frag.utils.parser import parse_mols

from tqdm import tqdm


def main():
    # Read in a SD or SMILES file - then write out into a specified directory
    parser = argparse.ArgumentParser(
        description="Convert a SMILES or SDFile to input for Astex Fragment network."
    )
    parser.add_argument("--input")
    parser.add_argument("--input_format", default="smi")
    parser.add_argument("--base_dir")
    parser.add_argument("--isomeric", dest="iso_flag", action="store_true")
    parser.add_argument("--non_isomeric", dest="iso_flag", action="store_false")
    parser.set_defaults(iso_flag=True)

    args = parser.parse_args()
    attrs = []
    id = 0
    mols = parse_mols(args.input, args.input_format)
    for x in tqdm(mols):
        if x is None:
            continue
        attr = Attr(
            Chem.CanonSmiles(Chem.MolToSmiles(x, isomericSmiles=True)),
            ["EM", x.GetProp("_Name")],
        )
        attrs.append(attr)
        id += 1
    if not os.path.isdir(args.base_dir):
        os.mkdir(args.base_dir)
    # Build the network
<<<<<<< HEAD
    node_holder = NodeHolder()
    node_holder = build_network(attrs, node_holder, args.base_dir)
=======
    node_holder = NodeHolder(iso_flag=args.iso_flag)
    node_holder = build_network(attrs, node_holder)
>>>>>>> 6c533541
    # Write the data out
    write_data(args.base_dir, node_holder, attrs)


if __name__ == "__main__":
    main()<|MERGE_RESOLUTION|>--- conflicted
+++ resolved
@@ -38,13 +38,8 @@
     if not os.path.isdir(args.base_dir):
         os.mkdir(args.base_dir)
     # Build the network
-<<<<<<< HEAD
-    node_holder = NodeHolder()
+    node_holder = NodeHolder(iso_flag=args.iso_flag)
     node_holder = build_network(attrs, node_holder, args.base_dir)
-=======
-    node_holder = NodeHolder(iso_flag=args.iso_flag)
-    node_holder = build_network(attrs, node_holder)
->>>>>>> 6c533541
     # Write the data out
     write_data(args.base_dir, node_holder, attrs)
 
